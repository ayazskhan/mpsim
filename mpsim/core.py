--- conflicted
+++ resolved
@@ -585,7 +585,6 @@
                 (to_norm / norm)**(1 / self.nqudits) * node.tensor
             )
 
-<<<<<<< HEAD
     def reduced_density_matrix(
         self,
         node_indices: Union[int, List[int]]
@@ -609,7 +608,7 @@
             raise ValueError("One or more invalid node indices.")
 
         bra = self.copy()
-=======
+
     def expectation(self, observable: MPSOperation) -> float:
         """Returns the expectation value of an observable <mps|observable|mps>.
 
@@ -639,7 +638,6 @@
         mps_copy = self.copy()
         mps_copy.apply(observable)
         return self.inner_product(mps_copy).real
->>>>>>> 5f7233f4
 
     def apply_one_qudit_gate(
         self,
